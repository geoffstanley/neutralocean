# In[Imports]

# Functions to make the Equation of State
from neutralocean.eos import load_eos

# Functions to compute various approximately neutral surfaces
from neutralocean.surface import potential_surf, anomaly_surf, omega_surf

# Functions to load and work with rectilinear (lat-lon) OCCA data
from neutralocean.examples.load_OCCA import load_OCCA
from neutralocean.stability import stabilize_ST
from neutralocean.grid.rectilinear import build_grid

# In[Load OCCA data]

g, S, T = load_OCCA()  # S, T arranged as (Longitude, Latitude, Depth)
ni, nj, nk = S.shape
grav, rho_c = g["grav"], g["rho_c"]
Z = -g["RC"]  # Depth vector (note positive and increasing down)

# make Boussinesq version of the Jackett and McDougall (1995) equation of state
# --- which is what OCCA used --- and its partial derivatives
eos = load_eos("jmd95", "", grav, rho_c)
eos_s_t = load_eos("jmd95", "_s_t", grav, rho_c)

# Perturb S, T to ensure static stability everywhere
<<<<<<< HEAD
stabilize_ST(S, T, Z, eos=eos, min_dLRPDdz=1e-6, verbose=False)  # about 30 sec

=======
print("Begin stabilization of hydrographic casts ...")
from time import time
tic = time()
stabilize_ST(S, T, Z, eos, min_dLRPDdz=1e-6, verbose=False)  # about 90 sec
print(f"... done in {time() - tic:.2f} sec")
>>>>>>> ecdcf860

# Select pinning cast in the equatorial Pacific.
# When these are used for 'pin_cast' and 'pin_p' or 'p_init', the following
# surfaces will intersect cast (i0,j0) at a depth of z0.
i0, j0 = 220, 80
z0 = 1500.0

# Select vertical interpolation method. Options are "linear" or "pchip"
interp_name = "linear"

# Build grid adjacency and distance information for neutralocean functions
grid = build_grid((ni, nj), g["wrap"], g["DXCvec"], g["DYCsc"], g["DYGsc"], g["DXGvec"])

# Prepare some default options for potential_surf, anomaly_surf, and omega_surf
opts = {}
opts["grid"] = grid
opts["interp"] = interp_name
opts["vert_dim"] = "Depth_c"
opts["eos"] = eos
opts["eos_s_t"] = eos_s_t

# In[Potential Density surfaces]

# Provide reference pressure (actually depth, in Boussinesq) and isovalue.
args = opts.copy()
args["ref"] = 0.0
args["isoval"] = 1027.5
s, t, z, d = potential_surf(S, T, Z, **args)
print(
    f" ** The potential density surface (referenced to {d['ref']}m)"
    f" with isovalue = {d['isoval']}kg m-3"
    f" has root-mean-square ϵ neutrality error {d['e_RMS']} kg m-4"
)

# Provide pin_cast and pin_p: the reference location and depth that the surface intersects
args = opts.copy()
args["ref"] = 0.0
args["pin_cast"] = (i0, j0)
args["pin_p"] = z0
s, t, z, d = potential_surf(S, T, Z, **args)
print(
    f" ** The potential density surface (referenced to {d['ref']}m)"
    f" intersecting the cast indexed by {(i0,j0)} at depth {z0}m"
    f" (isovalue = {d['isoval']}kg m-3)"
    f" has root-mean-square ϵ neutrality error {d['e_RMS']} kg m-4"
)

# Provide just the location to intersect `(pin_cast, pin_p)`.
# This takes the reference depth `ref` to match `pin_p`.
# Also illustrate using xarray coordinates for pin_cast.
args = opts.copy()
args["pin_cast"] = {"Longitude_t": 220.5, "Latitude_t": 0.5}
args["pin_p"] = z0
s, t, z, d = potential_surf(S, T, Z, **args)
assert z.values[i0, j0] == z0  # check pin_cast was indeed (i0,j0)
z_sigma = z  # save for later
print(
    f" ** The potential density surface (referenced to {d['ref']}m)"
    f" intersecting the cast at (180.5 E, 0.5 N) at depth {z0}m"
    f" (isovalue = {d['isoval']}kg m-3)"
    f" has root-mean-square ϵ neutrality error {d['e_RMS']} kg m-4"
)

# In[Delta surfaces]

# Provide reference salinity and potential temperature values
s0, t0 = 34.5, 4.0

args = opts.copy()
args["ref"] = (s0, t0)
args["isoval"] = 0.0
s, t, z, d = anomaly_surf(S, T, Z, **args)
print(
    f" ** The in-situ density anomaly surface (referenced to {d['ref']})"
    f" with isovalue = {d['isoval']}kg m-3"
    f" has root-mean-square ϵ neutrality error {d['e_RMS']} kg m-4"
)

# Provide pin_cast and pin_p: the reference location and depth that the surface intersects
args = opts.copy()
args["ref"] = (s0, t0)
args["pin_cast"] = (i0, j0)
args["pin_p"] = z0
s, t, z, d = anomaly_surf(S, T, Z, **args)
print(
    f" ** The in-situ density anomaly surface (referenced to {d['ref']})"
    f" intersecting the cast indexed by {(i0,j0)} at depth {z0}m"
    f" (isovalue = {d['isoval']}kg m-3)"
    f" has root-mean-square ϵ neutrality error {d['e_RMS']} kg m-4"
)

# Provide just the location to intersect: depth `pin_p` on cast `pin_cast`
# This takes the reference S and T values from that location.
args = opts.copy()
args["pin_cast"] = (i0, j0)
args["pin_p"] = z0
s, t, z, d = anomaly_surf(S, T, Z, **args)
z_delta = z  # save for later
print(
    f" ** The in-situ density anomaly surface (referenced to {d['ref']})"
    f" intersecting the cast indexed by {(i0,j0)} at depth {z0}m"
    f" (isovalue = {d['isoval']}kg m-3)"
    f" has root-mean-square ϵ neutrality error {d['e_RMS']} kg m-4"
)

# In[Omega surfaces]

# Initialize omega surface with a (locally referenced) in-situ density anomaly surface.
# By default, this does as many iterations as
# needed to get the root-mean-square change in the locally referenced potential
# density from one iteration to the next to drop below 10^-7 kg m-3, or a
# maximum of 10 iterations.
args = opts.copy()
args["pin_cast"] = (i0, j0)
args["p_init"] = z_delta
args["p_ml"] = {"bottle_index": 1, "ref_p": 0.0}  # see `mixed_layer` for info
s, t, z, d = omega_surf(S, T, Z, **args)
print(
    f" ** The omega-surface"
    f" initialized from the given in-situ density anomaly surface"
    f" intersecting the cast indexed by {(i0,j0)} at depth {z0}m"
    f" has root-mean-square ϵ neutrality error {d['e_RMS'][-1]} kg m-4"
)


# Initialize omega surface by iteratively making Neutral Tangent Plane links
# outwards from the pinning cast.
# Specify higher than default tolerances: Quit iterations when the
# depth change from one iteration to the next has a root-mean-square value less
# than 1e-6 m, and use a tolerance of 1e-7 m in the "vertical solve" that
# updates the vertical position of the surface during each iteration.
# Also, keep wetting through all the iterations.
args = opts.copy()
args["pin_cast"] = (i0, j0)
args["p_init"] = z0
args["TOL_P_CHANGE_RMS"] = 1e-6
args["TOL_LRPD_MAV"] = 0.0  # deactivate this exit threshold
args["TOL_P_SOLVER"] = 1e-7
args["ITER_STOP_WETTING"] = 99  # > ITER_MAX, so don't stop wetting
s, t, z, d = omega_surf(S, T, Z, **args)
s_omega, t_omega, z_omega = s, t, z  # save for later
print(
    f" ** The omega-surface"
    f" intersecting the cast indexed by {(i0,j0)} at depth {z0}m"
    f" has root-mean-square ϵ neutrality error {d['e_RMS'][-1]} kg m-4"
)
args_omega = args.copy()  # save for later


# Initialize omega surface with a pre-computed surface.
# In this case, let's continue from the above omega surface, but change the
# pinning location. Since the above omega surface converged (to the default
# tolerances), this omega surface should basically match the above one.
# Indeed, it will do one iteration, find it is below the tolerances, and exit.
i1, j1 = 315, 110  # North Atlantic
args["pin_cast"] = (i1, j1)
args["p_init"] = z_omega  # set init surface from above
s, t, z, d = omega_surf(S, T, Z, **args)
print(
    f" ** The omega-surface"
    f" initialized from an omega surface and pinned to the cast {(i1,j1)} at {z0}m)"
    f" has root-mean-square ϵ neutrality error {d['e_RMS'][-1]} kg m-4"
)


# In[Begin showing more advanced features]

import numpy as np
from neutralocean.mixed_layer import mixed_layer
from neutralocean.ntp import ntp_epsilon_errors, ntp_epsilon_errors_norms
from neutralocean.label import veronis
from neutralocean.lib import _process_casts, xr_to_np
from neutralocean.ppinterp import make_pp
from neutralocean.eos import vectorize_eos
from neutralocean.traj import ntp_bottle_to_cast, neutral_trajectory
from neutralocean.grid.rectilinear import edgedata_to_maps

# In[Show vertical interpolation]

# Build interpolation function using same interpolation kernel ("linear") as
# omega surface we saved above.
# Allow this to operate across all water columns with one call (kind="u").
# Evaluate the interpolant rather than build its coefficients (out="interp").
# Allow that there could be NaNs in the data (nans=True).
# There will be two numpy arrays of dependent data (S, T), sharing the same
# independent data Z (num_dep_vars=2).
interp_two = make_pp(interp_name, kind="u", out="interp", nans=True, num_dep_vars=2)

# Apply interpolation function to interpolate salinity and temperature onto the
# depth of the surface.  This requires working with numpy arrays, not xarrays.
# Evaluate the interpolant, not any of its derivatives (d=0).
s_, t_ = interp_two(z_omega.values, Z, S.values, T.values, 0)


# Check that the results of the above interpolation match (to machine precision)
# the results returned from omega_surf above.
s_check = np.allclose(s_omega.values, s_, atol=1e-15, equal_nan=True)
t_check = np.allclose(t_omega.values, t_, atol=1e-15, equal_nan=True)
if not (s_check and t_check):
    print(
        "Something's wrong; should be able to reconstruct salinity and "
        "temperature on surface by interpolating to surface's depth"
    )


# In[Approximate b, the integrating factor, from a pair of omega surfaces]


def calc_lrpd_z(z):
    """
    Calculate ∂(Locally Referenced Potential Density)/dz on the surface `z`,
    lrpd_z = (ρ_S ∂S/∂z + ρ_Θ ∂Θ/∂z).
    """
    z, Snp, Tnp, Znp = (xr_to_np(x) for x in (z, S, T, Z))
    s, t = interp_two(z, Znp, Snp, Tnp, 0)
    ds, dt = interp_two(z, Znp, Snp, Tnp, 1)
    rs, rt = eos_s_t(s, t, z)
    lrpd_z = rs * ds + rt * dt
    return lrpd_z


def calc_b(z, z2, I0):
    """
    Estimate the integrating factor, b, from a pair of surfaces.

    This estimates b from the vertical component of the neutral relation
    ∇γ = b N, which is approximately true for highly accurate approximately
    neutral surfaces such as omega surfaces, where N = ρ_S ∇S + ρ_Θ ∇Θ is the
    dianeutral vector.
    Thus, we calculate b as
      b = (∂γ/∂z) / Nz,
    where Nz = (ρ_S ∂S/∂z + ρ_Θ ∂Θ/∂z)
    and with the approximation
      (∂γ/∂z) = Δγ / Δz = Δγ / (z2 - z),
    where Δγ is the γ density label on the `z2` surface minus that on the `z` surface.
    We determine Δγ by imposing b = 1 at the reference cast indexed by `I0`, so
      b = (z2[I0] - z[I0]) * Nz[I0] / ((z2 - z) * Nz)
    """
    z, z2 = (xr_to_np(x) for x in (z, z2))
    dz = z2 - z
    lrpd_z = calc_lrpd_z(z)
    b = (lrpd_z[I0] * dz[I0]) / (lrpd_z * dz)
    return b


def same_valid_casts(z, z2):
    z, z2 = (xr_to_np(x) for x in (z, z2))
    return np.all(np.isnan(z) == np.isnan(z2))


# Calculate 2nd omega surface that's `ztiny` below the previous one at `pin_cast`.
# Use the same options as for the previous omega surface, but turn off wetting
# to help ensure the two omega surfaces will have exactly the same wet casts.
# Also, using highly converged omega surfaces (eg small TOL_P_CHANGE_RMS) helps
# the b estimate be smooth.
ztiny = 1e-2
if True:
    # Heave the omega surface rigidly down by an amount `ztiny`
    z_init = z_omega + ztiny
else:
    # Heave the omega surface rigidly if LRPD were the vertical coordinate, so
    # as to be at a depth `ztiny` deeper at the reference cast.
    # This is slightly better than the above, unless lrpd_z is very near zero
    # in some casts. Either way, omega_surf will converge to the same surface.
    lrpd_z = calc_lrpd_z(z_omega)
    z_init = z_omega + (ztiny * lrpd_z[i0, j0]) / lrpd_z

args = args_omega

args["p_init"] = z_init
s, t, z, d = omega_surf(S, T, Z, **args)
z_omega_pair = z

if not same_valid_casts(z_omega, z_omega_pair):
    print(
        "Warning: pair of surfaces has different valid casts, "
        "so the estimate of b cannot be trusted. "
        "Make sure wetting is turned off for the second surface, and try "
        "reducing the depth difference between the pair of surfaces."
    )

b = calc_b(z_omega, z_omega_pair, (i0, j0))
print(
    "The integrating factor b for the omega surface varies between "
    f"{np.nanmin(b)} and {np.nanmax(b)}."
)

# In[Veronis Density, used to label an approx neutral surface]
S_ref_cast = S.values[i0, j0]
T_ref_cast = T.values[i0, j0]
rho_v = veronis(z0, S_ref_cast, T_ref_cast, Z, eos=eos, eos_s_t=eos_s_t)
print(
    f"A surface through the cast indexed by {(i0,j0)} at depth {z0}m"
    f" has Veronis density {rho_v} kg m-3"
)

# In[Neutral Trajectory]

# neutral trajectory depth along meridional section
znt = np.full(nj, np.nan)

# Build a neutral trajectory going northwards from cast at (i0, j0), starting
# at depth of z0. Put result into `znt`
Snt = S[i0, j0:nj, :]
Tnt = T[i0, j0:nj, :]
s_, t_, z_ = neutral_trajectory(Snt, Tnt, Z, z0, eos=eos)
znt[j0:nj] = z_

# As above, but go southwards.
Snt = S[i0, j0:0:-1, :]
Tnt = T[i0, j0:0:-1, :]
s_, t_, z_ = neutral_trajectory(Snt, Tnt, Z, z0, eos=eos)
znt[j0:0:-1] = z_

# Consider three other trajectories along this meridional section, following ANSs
zom = z_omega[i0, :].values  # omega
zpd = z_sigma[i0, :].values  # potential density
zda = z_delta[i0, :].values  # density anomaly

# Find index to furthest south cast that has all four trajectories
j_south = np.argmax(
    np.all(
        np.isfinite(np.array((znt, zom, zpd, zda))),
        axis=0,
    )
)
print(
    f"From (i,j)={(i0,j0)} at {z0}m moving south to j={j_south}, ...\n"
    f"Neutral Trajectory              ends at {znt[j_south]:8.4f}m depth,\n"
    f"Omega Surface                   ends at {zom[j_south]:8.4f}m depth,\n"
    f"Potential Density Surface       ends at {zpd[j_south]:8.4f}m depth,\n"
    f"In-situ density anomaly surface ends at {zda[j_south]:8.4f}m depth."
)

print("Uncomment below to plot neutral trajectory and ANSs along meridional section")
# import matplotlib.pyplot as plt
# lat = g["YCvec"]  # latitudes
# fig, ax = plt.subplots()
# ax.plot(lat, -zom, label="omega")
# ax.plot(lat, -zpd, label="potential density")
# ax.plot(lat, -zda, label="in-situ density anomaly")
# ax.plot(lat, -znt, "--k", label="neutral trajectory")
# ax.scatter(lat[j0], -z0)  # reference latitude and depth.
# ax.legend()

# In[Remove mixed layer from an omega surface]

# Pre-compute depth of the mixed layer
z_ml = mixed_layer(S, T, Z, eos)

# The correct way to remove the mixed layer from the omega surface algorithm
# is to pass the p_ml parameter, e.g. pass `p_ml=z_ml` in the call below.
# However, here we'll use a more drastic approach: setting our 3D hydrographic
# data to NaN above the mixed layer.
# This serves as a test of the new interpolation methods that allow for NaN data
# in the top of the water column followed by valid (non-NaN) data in the middle
# where the interpolation is done, followed by more NaN data at the bottom.
# This is to allow for models or data with ice shelves.
# Note, this drastic NaN'ing of the input (S,T) data is not expected to give
# exactly the same results as by passing the p_ml parameter, since
# (a) with p_ml, the mixed layer removal is not applied until after the first
#     iteration, and
# (b) with PCHIPs, the interpolant just below the mixed layer is affected by
#     a few of the lower bottles in the mixed layer.
# (c) with p_ml, the surface is set to NaN only if it goes above p_ml which
#     is any real number, whereas with the data-NaN'ing approach, discrete
#     bottles are set to NaN so the surface will only be valid if it is below
#     the first valid bottle below what was NaN'ed out.


def mixedlayer2nan(S, T, Z, z_ml):
    # Mutates S and T!
    for n in np.ndindex(z_ml.shape):
        z = z_ml[n]
        for k in range(nk):
            if Z[k] < z:
                S[(*n, k)] = np.nan
                T[(*n, k)] = np.nan
            else:
                break


mixedlayer2nan(S.values, T.values, Z, z_ml)

args = opts.copy()
args["pin_cast"] = (i0, j0)
args["p_init"] = z0
args["interp"] = "pchip"
args["ITER_MAX"] = 10
args["TOL_P_SOLVER"] = 1e-5
s, t, z, d = omega_surf(S, T, Z, **args)

# potential and anomaly surfaces don't take `p_ml` as an argument, since they
# aren't iterative algorithms, so we can just remove it manually, e.g.
# z[z < z_ml] = np.nan

# In[Neutrality errors on a surface]
e_RMS, e_MAV = ntp_epsilon_errors_norms(s, t, z_omega, grid, eos_s_t)
print(f"RMS of ϵ is {e_RMS : 4e} [kg m-4])")

# Calculate ϵ neutrality errors on all pairs of adjacent water columns
e = ntp_epsilon_errors(s, t, z, grid, eos_s_t)

# Convert ϵ above into two 2D maps, one for zonal ϵ errors and one for meridional ϵ errors
ex, ey = edgedata_to_maps(e, (ni, nj), g["wrap"])
# These can then be mapped...

# In[Neutral Tangent Plane bottle to cast]

sB, tB, zB = 35.0, 16.0, 500.0  # Thermodynamic properties of a given Bottle
S1 = S.values[180, 80, :]
T1 = T.values[180, 80, :]
s1, t1, z1 = ntp_bottle_to_cast(sB, tB, zB, S1, T1, Z)

# In[Work with Numpy arrays instead of xarrays]

# Convert S and T from xarray to numpy ndarrays, and make vertical dimension
# contiguous in memory.  If not done here in advance, this will be done each
# time potential_surf, anomaly_surf, or omega_surf is called.  Hence, this is
# the recommended method if many approx neutral surfaces will be calculated.
Snp, Tnp, Znp = _process_casts(S, T, Z, "Depth_c")

s, t, z, d = anomaly_surf(
    Snp,
    Tnp,
    Znp,
    grid=grid,
    eos=eos,
    eos_s_t=eos_s_t,
    vert_dim=-1,
    ref=(s0, t0),
    isoval=0.0,
)


# In[Calculate a large-scale potential vorticity on the above specvol anomaly surface]

# Create function for partial deriv of equation of state with respect to depth z
eos_z = load_eos("jmd95", "_p", grav, rho_c)  # for scalar inputs
eos_z = vectorize_eos(eos_z)  # for nd inputs

# Build linear interpolation function, operating over a whole dataset (kind="u"),
# evaluating the interpolant on the fly (out="interp"), for two dependent
# variables (num_dep_vars=2).
interp_two = make_pp("linear", kind="u", out="interp", num_dep_vars=2)

# Earth sidereal day period [s]
Earth_day = 86164

# Coriolis param [s-1] on tracer grid
f = 2 * (2 * np.pi / Earth_day) * np.sin(g["YCvec"] * (np.pi / 180))

# evaluate first derivative (d=1) of S(z) and T(z) at depth z.  That is, eval
# ∂S/∂Z and ∂T/∂Z, on the surface.
sz, tz = interp_two(z, Z, S.values, T.values, 1)
rs, rt = eos_s_t(s, t, z)  # ∂ρ/∂S and ∂ρ/∂T, on the surface

# ∂δ/∂z on the surface, where δ is the in-situ density anomaly
δz = rs * sz + rt * tz + (eos_z(s, t, z) - eos_z(s0, t0, z))

# large-scale potential vorticity [m-1 s-1] defined via in-situ density anomaly, on the surface
q = f * δz<|MERGE_RESOLUTION|>--- conflicted
+++ resolved
@@ -24,16 +24,11 @@
 eos_s_t = load_eos("jmd95", "_s_t", grav, rho_c)
 
 # Perturb S, T to ensure static stability everywhere
-<<<<<<< HEAD
-stabilize_ST(S, T, Z, eos=eos, min_dLRPDdz=1e-6, verbose=False)  # about 30 sec
-
-=======
 print("Begin stabilization of hydrographic casts ...")
 from time import time
 tic = time()
-stabilize_ST(S, T, Z, eos, min_dLRPDdz=1e-6, verbose=False)  # about 90 sec
+stabilize_ST(S, T, Z, eos=eos, min_dLRPDdz=1e-6, verbose=False)  # about 90 sec
 print(f"... done in {time() - tic:.2f} sec")
->>>>>>> ecdcf860
 
 # Select pinning cast in the equatorial Pacific.
 # When these are used for 'pin_cast' and 'pin_p' or 'p_init', the following
