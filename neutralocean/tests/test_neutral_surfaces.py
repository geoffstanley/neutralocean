import numpy as np
from neutralocean.eos.tools import load_eos, vectorize_eos
from neutralocean.surface import potential_surf, anomaly_surf, omega_surf
from neutralocean.synthocean import synthocean
from neutralocean.lib import find_first_nan, val_at
from neutralocean.ntp import ntp_epsilon_errors
from neutralocean.grid.rectilinear import build_grid
from neutralocean.grid import divergence

grav = 9.81
rho_c = 1027.5
<<<<<<< HEAD
eos = load_eos("gsw", "", grav, rho_c)
eos_s_t = load_eos("gsw", "_s_t", grav, rho_c)
=======
eos = make_eos("gsw", grav, rho_c)
eos_s_t = make_eos_s_t("gsw", grav, rho_c)
>>>>>>> ecdcf860
eos_ufunc = vectorize_eos(eos)

# Make a simple ocean dataset
ni, nj, nk = 16, 32, 50
wrap = (False, False)  # non-periodic in both horizontal dimensions
S, T, Z, _ = synthocean((ni, nj, nk), wrap=wrap)
# Raise the sea-floor in some casts
# Make one profile be land, and three profiles have a shallower bottom
# (the last having just one valid bottle)
S[1, 1, 45:] = T[1, 1, 45:] = np.nan  # deep ocean
S[2, 1, 5:] = T[2, 1, 5:] = np.nan  # shallow ocean
S[3, 1, 1:] = T[3, 1, 1:] = np.nan  # coastal ocean (1 valid bottle)

# Build grid adjacency and distance information for neutralocean functions
grid = build_grid((ni, nj), wrap)


def test_potential_surf():
    # Test sigma_surf using a prescribed reference depth and isovalue
    z_ref = 0.0
    isoval = 1.0 / 1027.0
    s, t, z, _ = potential_surf(
        S,
        T,
        Z,
        ref=z_ref,
        isoval=isoval,
        eos=eos,
        TOL_P_SOLVER=1e-8,
        diags=False,
    )

    σ = np.ma.masked_invalid(eos_ufunc(s, t, z_ref))
    assert np.ma.allclose(σ, isoval)

    # Calculate surface potential density
    σ_sfc = eos_ufunc(S[:, :, 0], T[:, :, 0], z_ref)

    # Calculate seafloor potential density
    n_good = find_first_nan(S)
    S_bot, T_bot = (val_at(x, n_good - 1) for x in (S, T))
    σ_bot = eos_ufunc(S_bot, T_bot, z_ref)

    σ = eos_ufunc(s, t, z_ref)

    # check for each cast that
    # potential density on surface nearly matches isovalue,
    # or the surface does not intersect this cast (σ is nan) because of one of
    # three conditions: the cast was land, the surface outcropped, or the surface incropped.
    assert np.all(
        (np.abs(σ - isoval) < 1e-8)
        | (np.isnan(σ) & ((n_good == 0) | (isoval < σ_sfc) | (σ_bot < isoval)))
    )


def test_anomaly_surf():
    # Test delta_surf using prescribed reference values and isovalue
    s_ref, t_ref = 34.5, 4.0
    isoval = 0.0
    s, t, z, _ = anomaly_surf(
        S,
        T,
        Z,
        ref=(s_ref, t_ref),
        isoval=isoval,
        eos=eos,
        TOL_P_SOLVER=1e-8,
        diags=False,
    )

    δ = np.ma.masked_invalid(eos_ufunc(s, t, z) - eos_ufunc(s_ref, t_ref, z))
    assert np.ma.allclose(δ, isoval)

    # Calculate surface potential density
    δ_sfc = eos_ufunc(S[:, :, 0], T[:, :, 0], Z[0]) - eos_ufunc(s_ref, t_ref, Z[0])

    # Calculate seafloor potential density
    n_good = find_first_nan(S)
    S_bot, T_bot, Z_bot = (val_at(x, n_good - 1) for x in (S, T, Z))
    δ_bot = eos_ufunc(S_bot, T_bot, Z_bot) - eos_ufunc(s_ref, t_ref, Z_bot)

    δ = eos_ufunc(s, t, z) - eos_ufunc(s_ref, t_ref, z)

    # check for each cast that
    # in-situ density anomaly on surface nearly matches isovalue,
    # or the surface does not intersect this cast (δ is nan) because of one of
    # three conditions: the cast was land, the surface outcropped, or the surface incropped.
    assert np.all(
        (np.abs(δ - isoval) < 1e-8)
        | (np.isnan(δ) & ((n_good == 0) | (isoval < δ_sfc) | (δ_bot < isoval)))
    )


def test_omega_surf():
    # Test omega_surf, initialized from a potential density surface
    z0 = 2000.0
    i0, j0 = (int(x / 2) for x in (ni, nj))  # ref cast in middle of domain

    # Calculate initial surface as a potential density surface
    s, t, z, _ = potential_surf(
        S, T, Z, pin_cast=(i0, j0), pin_p=z0, eos=eos, diags=False
    )

    # Calculate divergence of ϵ on initial surface
    e = ntp_epsilon_errors(s, t, z, grid, eos_s_t)
    divg_e_init = divergence(e, grid["edges"])

    # Calculate omega surface, and divergence of ϵ on it
    s, t, z, d = omega_surf(
        S,
        T,
        Z,
        grid,
        pin_cast=(i0, j0),
        p_init=z,
        eos=eos,
        eos_s_t=eos_s_t,
        diags=True,
    )

    e = ntp_epsilon_errors(s, t, z, grid, eos_s_t)
    divg_e = divergence(e, grid["edges"])

    # Check ratio of ∇⋅ϵ, between initial and converged surface, is small
    rms = lambda x: np.sqrt(np.nanmean(np.square(x)))
    assert rms(divg_e) / rms(divg_e_init) < 1e-4<|MERGE_RESOLUTION|>--- conflicted
+++ resolved
@@ -9,13 +9,8 @@
 
 grav = 9.81
 rho_c = 1027.5
-<<<<<<< HEAD
 eos = load_eos("gsw", "", grav, rho_c)
 eos_s_t = load_eos("gsw", "_s_t", grav, rho_c)
-=======
-eos = make_eos("gsw", grav, rho_c)
-eos_s_t = make_eos_s_t("gsw", grav, rho_c)
->>>>>>> ecdcf860
 eos_ufunc = vectorize_eos(eos)
 
 # Make a simple ocean dataset
